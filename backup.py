--- conflicted
+++ resolved
@@ -35,17 +35,14 @@
 DB_PATH = data_dir() / DB_FILE_NAME
 BACKUP_DIR = data_dir() / "backups"
 LOG_PATH = data_dir() / "logs" / "vet_management_errors.log"
-<<<<<<< HEAD
+
 STYLE_QSS = (
     Path(getattr(sys, "_MEIPASS", Path(__file__).resolve().parent))
     / "assets"
     / "style.qss"
 )
 LOGO_PNG = resource_path(f"{ASSETS_DIR}/app.ico")
-=======
-STYLE_QSS = ( (Path(getattr(sys, "_MEIPASS", Path(__file__).resolve().parent)) / "assets" / "style.qss") )
-LOGO_PNG  = resource_path(f"{ASSETS_DIR}/app.ico")
->>>>>>> 6b327368
+
 
 
 def ensure_seed_db(seed_path: str | os.PathLike | None = None) -> None:
