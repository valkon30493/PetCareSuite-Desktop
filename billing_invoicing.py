--- conflicted
+++ resolved
@@ -15,7 +15,7 @@
 from PySide6.QtCore import QDate, QDateTime, Qt, Signal
 from PySide6.QtPrintSupport import QPrinterInfo
 from PySide6.QtWidgets import (
-<<<<<<< HEAD
+
     QComboBox,
     QDateEdit,
     QDateTimeEdit,
@@ -36,13 +36,6 @@
     QTableWidgetItem,
     QVBoxLayout,
     QWidget,
-=======
-    QWidget, QVBoxLayout, QHBoxLayout, QGridLayout,
-    QTableWidget, QTableWidgetItem, QPushButton, QLabel,
-    QLineEdit, QComboBox, QFormLayout, QHeaderView, QFileDialog,
-    QMessageBox, QSpinBox, QDialog, QDoubleSpinBox, QDateTimeEdit, QDateEdit,
-    QSizePolicy, QDialog, QVBoxLayout, QHBoxLayout, QFormLayout, QComboBox, QLineEdit, QLabel
->>>>>>> 6b327368
 )
 from reportlab.lib import colors
 from reportlab.lib.pagesizes import A4
@@ -305,7 +298,7 @@
         self.table = QTableWidget()
         self.table.setColumnCount(4)
         # Columns unchanged: ID | Date/Time | Pet | Owner
-<<<<<<< HEAD
+
         self.table.setHorizontalHeaderLabels(
             ["Appointment\nID", "Date/\nTime", "Pet", "Owner"]
         )
@@ -318,12 +311,7 @@
         self.table.horizontalHeader().setStyleSheet(
             "QHeaderView::section { padding:6px; height:44px; }"
         )
-=======
-        self.table.setHorizontalHeaderLabels(["Appointment\nID", "Date/\nTime", "Pet", "Owner"])
-        self.table.horizontalHeader().setSectionResizeMode(QHeaderView.ResizeMode.Stretch)
-        self.table.verticalHeader().setSectionResizeMode(QHeaderView.ResizeMode.ResizeToContents)
-        self.table.horizontalHeader().setStyleSheet("QHeaderView::section { padding:6px; height:44px; }")
->>>>>>> 6b327368
+
         self.table.setWordWrap(True)
         self.table.itemDoubleClicked.connect(self._accept_current)
         root.addWidget(self.table)
@@ -674,7 +662,7 @@
             self.email_in.text().strip(),
         )
 
-<<<<<<< HEAD
+
 # --- OwnerPicker dialog (new) ---
 class OwnerPicker(QDialog):
     """Pick an owner for walk‑in sales; optional free‑text contact/email.
@@ -737,8 +725,7 @@
         )
 
 
-=======
->>>>>>> 6b327368
+
 # Main Screen
 class BillingInvoicingScreen(QWidget):
     invoiceSelected = Signal(int)  # emits invoice_id
@@ -877,13 +864,11 @@
 
         bottom.addWidget(QLabel("Appointment ID:"), 0, 0)
         self.appointment_id_input = QLineEdit()
-<<<<<<< HEAD
+
         self.appointment_id_input.setPlaceholderText(
             "Enter Appointment ID or use Find… (optional)"
         )
-=======
-        self.appointment_id_input.setPlaceholderText("Enter Appointment ID or use Find… (optional)")
->>>>>>> 6b327368
+
         self.appointment_id_input.textChanged.connect(self.fetch_patient_details)
         bottom.addWidget(self.appointment_id_input, 0, 1)
 
@@ -1091,16 +1076,13 @@
         return inv_id
 
     # NEW: walk-in invoice creation
-<<<<<<< HEAD
+
     def _create_walkin_invoice(
         self, owner_name: str, owner_contact: str, owner_email: str
     ) -> int:
         conn = _connect()
         cur = conn.cursor()
-=======
-    def _create_walkin_invoice(self, owner_name: str, owner_contact: str, owner_email: str) -> int:
-        conn = _connect(); cur = conn.cursor()
->>>>>>> 6b327368
+
         cur.execute(
             """
             INSERT INTO invoices (
@@ -1119,12 +1101,9 @@
             (owner_name or None, owner_contact or None, owner_email or None),
         )
         inv_id = cur.lastrowid
-<<<<<<< HEAD
+
         conn.commit()
         conn.close()
-=======
-        conn.commit(); conn.close()
->>>>>>> 6b327368
         return inv_id
 
     def create_walkin_invoice(self):
@@ -1133,13 +1112,11 @@
             return
         owner_name, owner_contact, owner_email = dlg.get_values()
         if not owner_name:
-<<<<<<< HEAD
+
             QMessageBox.warning(
                 self, "Missing Owner", "Please enter/select an owner name."
             )
-=======
-            QMessageBox.warning(self, "Missing Owner", "Please enter/select an owner name.")
->>>>>>> 6b327368
+
             return
         try:
             inv_id = self._create_walkin_invoice(owner_name, owner_contact, owner_email)
@@ -1148,7 +1125,7 @@
             self.load_invoice_by_id(inv_id)
             self.add_item_button.setEnabled(True)
             self._set_owner_snapshot(owner_contact, owner_email, show=True)
-<<<<<<< HEAD
+
             QMessageBox.information(
                 self,
                 "Invoice Created",
@@ -1159,12 +1136,7 @@
             QMessageBox.critical(
                 self, "Error", f"Failed to create walk-in invoice: {e}"
             )
-=======
-            QMessageBox.information(self, "Invoice Created", "Draft walk-in invoice created. Add items and Save.")
-        except Exception as e:
-            log_error(f"create_walkin_invoice failed: {e}")
-            QMessageBox.critical(self, "Error", f"Failed to create walk-in invoice: {e}")
->>>>>>> 6b327368
+
 
     def _set_owner_snapshot(self, contact: str | None, email: str | None, show: bool):
         txt_parts = []
@@ -1176,10 +1148,7 @@
         self.owner_snapshot.setVisible(show)
         self.owner_snapshot_lbl.setVisible(show)
 
-<<<<<<< HEAD
-=======
-
->>>>>>> 6b327368
+
     def _set_doc_mode(self, doc_row: dict):
         doc_type = (doc_row or {}).get("invoice_type", "INVOICE")
         payable = int((doc_row or {}).get("payable", 1) or 0)
@@ -1283,15 +1252,12 @@
                     continue
 
             if search:
-<<<<<<< HEAD
+
                 if (
                     (search not in str(appt_id).lower())
                     and (search not in (patient_or_owner or "").lower())
                     and (search not in (str(owner_contact) or "").lower())
                 ):
-=======
-                if (search not in str(appt_id).lower()) and (search not in (patient_or_owner or "").lower()) and (search not in (str(owner_contact) or "").lower()):
->>>>>>> 6b327368
                     continue
 
             if status_filter == "Open" and str(status) == "Paid":
@@ -1532,19 +1498,14 @@
         appt = self.appointment_id_input.text().strip()
         if not appt:
             # Walk-in: load owner snapshot from invoice
-<<<<<<< HEAD
+
             conn = _connect()
             cur = conn.cursor()
             cur.execute(
                 "SELECT owner_name, owner_contact, owner_email FROM invoices WHERE invoice_id=?",
                 (self.selected_invoice_id,),
             )
-=======
-            conn = _connect();
-            cur = conn.cursor()
-            cur.execute("SELECT owner_name, owner_contact, owner_email FROM invoices WHERE invoice_id=?",
-                        (self.selected_invoice_id,))
->>>>>>> 6b327368
+
             row = cur.fetchone()
             conn.close()
             owner_name = (row and row[0]) or ""
@@ -1576,7 +1537,7 @@
             self._set_owner_snapshot(None, None, show=False)
         else:
             # fallback to owner if appt id invalid
-<<<<<<< HEAD
+
             conn = _connect()
             cur = conn.cursor()
             cur.execute(
@@ -1591,17 +1552,7 @@
             self._set_owner_snapshot(
                 name or "", f"{contact or ''}", f"{email or ''}", show=True
             )
-=======
-            conn = _connect();
-            cur = conn.cursor()
-            cur.execute("SELECT owner_name FROM invoices WHERE invoice_id=?", (self.selected_invoice_id,))
-            r2 = cur.fetchone()
-            conn.close()
-            self.patient_name_label.setText((r2 and r2[0]) or "")
-            self.date_label.clear()
-            self.add_item_button.setEnabled(True)
-            self._set_owner_snapshot((r2 and r2[1]) or "", (r2 and r2[2]) or "", show=True)
->>>>>>> 6b327368
+
 
     # Create docs
     def create_invoice(self):
@@ -1611,16 +1562,13 @@
             self._find_appointment()
             appt = self.appointment_id_input.text().strip()
             if not appt:
-<<<<<<< HEAD
+
                 QMessageBox.information(
                     self,
                     "No Appointment",
                     "Please select an appointment to create an invoice.",
                 )
-=======
-                QMessageBox.information(self, "No Appointment",
-                                        "Please select an appointment to create an invoice.")
->>>>>>> 6b327368
+
                 return
         try:
             conn = _connect()
@@ -1687,16 +1635,13 @@
                 self._find_appointment()
                 appt = self.appointment_id_input.text().strip()
                 if not appt:
-<<<<<<< HEAD
+
                     QMessageBox.information(
                         self,
                         "No Appointment",
                         "Please select an appointment to create an estimate.",
                     )
-=======
-                    QMessageBox.information(self, "No Appointment",
-                                            "Please select an appointment to create an estimate.")
->>>>>>> 6b327368
+
                     return
 
             conn = _connect()
@@ -1753,16 +1698,13 @@
                 self._find_appointment()
                 appt = self.appointment_id_input.text().strip()
                 if not appt:
-<<<<<<< HEAD
+
                     QMessageBox.information(
                         self,
                         "No Appointment",
                         "Please select an appointment to create a charity doc.",
                     )
-=======
-                    QMessageBox.information(self, "No Appointment",
-                                            "Please select an appointment to create a charity doc.")
->>>>>>> 6b327368
+
                     return
 
             conn = _connect()
@@ -1814,10 +1756,7 @@
                 self, "Error", f"Failed to create charity document: {e}"
             )
 
-<<<<<<< HEAD
-=======
-
->>>>>>> 6b327368
+
     # Save / inventory deduction
     def edit_invoice(self):
         if not self.selected_invoice_id:
@@ -1879,14 +1818,12 @@
             )
 
             # items rewrite (unchanged)
-<<<<<<< HEAD
+
             cur.execute(
                 "DELETE FROM invoice_items WHERE invoice_id = ?",
                 (self.selected_invoice_id,),
             )
-=======
-            cur.execute("DELETE FROM invoice_items WHERE invoice_id = ?", (self.selected_invoice_id,))
->>>>>>> 6b327368
+
             for r in range(self.item_table.rowCount()):
                 desc = self.item_table.item(r, 0).text().strip()
                 qty = int(float(self.item_table.item(r, 1).text()))
@@ -1927,7 +1864,7 @@
                 )
 
             # inventory (unchanged)
-<<<<<<< HEAD
+
             if (
                 str(doc_type).upper() in ("INVOICE", "CHARITY")
                 and already_deducted == 0
@@ -1935,10 +1872,7 @@
                 reason_prefix = (
                     f"Dispensed via {str(doc_type).title()} #{self.selected_invoice_id}"
                 )
-=======
-            if str(doc_type).upper() in ("INVOICE", "CHARITY") and already_deducted == 0:
-                reason_prefix = f"Dispensed via {str(doc_type).title()} #{self.selected_invoice_id}"
->>>>>>> 6b327368
+
                 for r in range(self.item_table.rowCount()):
                     desc = self.item_table.item(r, 0).text().strip()
                     qty = int(float(self.item_table.item(r, 1).text()))
@@ -2228,13 +2162,7 @@
                 self, "No Appointment", "Reminders require an appointment."
             )
             return
-<<<<<<< HEAD
-=======
-        appt_txt = self.appointment_id_input.text().strip()
-        if not appt_txt.isdigit():
-            QMessageBox.information(self, "No Appointment", "Reminders require an appointment.")
-            return
->>>>>>> 6b327368
+
         appt_id = int(appt_txt)
         dlg = InvoiceReminderDialog(self.selected_invoice_id, self)
         if dlg.exec() != QDialog.Accepted:
@@ -2294,7 +2222,7 @@
         inv_id = self.selected_invoice_id
 
         # Owner & pet
-<<<<<<< HEAD
+
         appt_id = (
             int(self.appointment_id_input.text() or 0)
             if (self.appointment_id_input.text() or "").isdigit()
@@ -2305,15 +2233,7 @@
         pet_name = ""
         if appt_id:
             conn = _connect()
-=======
-        appt_id = int(self.appointment_id_input.text() or 0) if (
-                self.appointment_id_input.text() or "").isdigit() else None
-        owner_name = "";
-        owner_contact = "";
-        pet_name = ""
-        if appt_id:
-            conn = _connect();
->>>>>>> 6b327368
+
             cur = conn.cursor()
             cur.execute(
                 """
@@ -2328,11 +2248,8 @@
             conn.close()
         else:
             # walk-in: pull snapshot from invoices
-<<<<<<< HEAD
+
             conn = _connect()
-=======
-            conn = _connect();
->>>>>>> 6b327368
             cur = conn.cursor()
             cur.execute(
                 "SELECT owner_name, owner_contact FROM invoices WHERE invoice_id=?",
@@ -2984,9 +2901,8 @@
 
         doc.build(elems)
 
-    # â â â â â â â â â â â â â â â â â â â â â â â â â â â â â â â â â â â â â â â â â â â â â
+
     # Totals / status helpers / export / clear
-    # â â â â â â â â â â â â â â â â â â â â â â â â â â â â â â â â â â â â â â â â â â â â â
     def calculate_final_amount(self):
         try:
             total = float(self.total_amount_input.text() or 0)
