# login_screen.py
from hashlib import sha256

from PySide6.QtCore import Qt, Signal
from PySide6.QtGui import QPixmap
from PySide6.QtWidgets import (
    QLabel,
    QLineEdit,
    QMainWindow,
    QMessageBox,
    QPushButton,
    QVBoxLayout,
    QWidget,
)
<<<<<<< HEAD

from backup import resource_path
from db import connect as _connect

=======
from PySide6.QtGui import QPixmap
from db import connect as _connect
from PySide6.QtCore import Qt, Signal
from backup import resource_path
>>>>>>> 6b327368

class LoginWindow(QMainWindow):
    login_successful = Signal(str, str)  # username, role

    def __init__(self):
        super().__init__()
        self.setWindowTitle("Login - PetCareSuite Desktop")
        self.setFixedSize(400, 280)  # compact and consistent

        # Widgets
        self.username_input = QLineEdit()
        self.username_input.setPlaceholderText("Username")

        self.password_input = QLineEdit()
        self.password_input.setPlaceholderText("Password")
        self.password_input.setEchoMode(QLineEdit.Password)

        self.login_button = QPushButton("Login")
        self.login_button.clicked.connect(self.authenticate_user)

        # Layout
        layout = QVBoxLayout()
        logo = QLabel()
        pix = QPixmap(resource_path("assets/petcaresuite_icon_512.png"))
        if not pix.isNull():
            logo.setPixmap(pix.scaledToHeight(80, Qt.SmoothTransformation))
            logo.setAlignment(Qt.AlignCenter)
            layout.addWidget(logo)
        layout.addWidget(QLabel("Please log in"))
        layout.addWidget(self.username_input)
        layout.addWidget(self.password_input)
        layout.addWidget(self.login_button)

        container = QWidget()
        container.setLayout(layout)
        self.setCentralWidget(container)

    def authenticate_user(self):
        username = self.username_input.text().strip()
        password = self.password_input.text().strip()

        hashed_password = sha256(password.encode()).hexdigest()

        conn = _connect()
        cursor = conn.cursor()
        cursor.execute(
            """
            SELECT users.user_id, roles.role_name
            FROM users
            JOIN roles ON users.role_id = roles.role_id
            WHERE users.username = ? AND users.password = ?
        """,
            (username, hashed_password),
        )
        user = cursor.fetchone()
        conn.close()

        if user:
            user_id, role_name = user
            self.login_successful.emit(username, role_name)
            self.close()
        else:
            QMessageBox.warning(self, "Login Failed", "Invalid username or password")<|MERGE_RESOLUTION|>--- conflicted
+++ resolved
@@ -12,17 +12,12 @@
     QVBoxLayout,
     QWidget,
 )
-<<<<<<< HEAD
+
 
 from backup import resource_path
 from db import connect as _connect
 
-=======
-from PySide6.QtGui import QPixmap
-from db import connect as _connect
-from PySide6.QtCore import Qt, Signal
-from backup import resource_path
->>>>>>> 6b327368
+
 
 class LoginWindow(QMainWindow):
     login_successful = Signal(str, str)  # username, role
