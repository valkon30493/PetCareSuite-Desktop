--- conflicted
+++ resolved
@@ -10,10 +10,6 @@
 from version import APP_VERSION, CHANNEL
 
 BASE_URL = "https://valkon30493.github.io/PetCareSuite-Desktop/updates"
-<<<<<<< HEAD
-
-=======
->>>>>>> 6b327368
 
 def _appcast_url():
     return f"{BASE_URL}/{CHANNEL}/appcast.json"
